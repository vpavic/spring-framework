/*
 * Copyright 2002-2025 the original author or authors.
 *
 * Licensed under the Apache License, Version 2.0 (the "License");
 * you may not use this file except in compliance with the License.
 * You may obtain a copy of the License at
 *
 *      https://www.apache.org/licenses/LICENSE-2.0
 *
 * Unless required by applicable law or agreed to in writing, software
 * distributed under the License is distributed on an "AS IS" BASIS,
 * WITHOUT WARRANTIES OR CONDITIONS OF ANY KIND, either express or implied.
 * See the License for the specific language governing permissions and
 * limitations under the License.
 */

package org.springframework.context.support;

import java.io.IOException;
import java.util.Properties;

import org.jspecify.annotations.Nullable;

import org.springframework.beans.BeansException;
import org.springframework.beans.factory.BeanInitializationException;
import org.springframework.beans.factory.config.ConfigurableListableBeanFactory;
import org.springframework.beans.factory.config.PlaceholderConfigurerSupport;
import org.springframework.context.EnvironmentAware;
import org.springframework.core.env.ConfigurableEnvironment;
import org.springframework.core.env.ConfigurablePropertyResolver;
import org.springframework.core.env.Environment;
import org.springframework.core.env.MutablePropertySources;
import org.springframework.core.env.PropertiesPropertySource;
import org.springframework.core.env.PropertySource;
import org.springframework.core.env.PropertySources;
import org.springframework.core.env.PropertySourcesPropertyResolver;
import org.springframework.util.Assert;
import org.springframework.util.StringValueResolver;

/**
 * Specialization of {@link PlaceholderConfigurerSupport} that resolves ${...} placeholders
 * within bean definition property values and {@code @Value} annotations against the current
 * Spring {@link Environment} and its set of {@link PropertySources}.
 *
 * <p>This class is designed as a general replacement for {@code PropertyPlaceholderConfigurer}.
 * It is used by default to support the {@code property-placeholder} element in working against
 * the spring-context-3.1 or higher XSD; whereas, spring-context versions &lt;= 3.0 default to
 * {@code PropertyPlaceholderConfigurer} to ensure backward compatibility. See the spring-context
 * XSD documentation for complete details.
 *
 * <p>Any local properties (for example, those added via {@link #setProperties}, {@link #setLocations}
 * et al.) are added as a single {@link PropertySource}. Search precedence of local properties is
 * based on the value of the {@link #setLocalOverride localOverride} property, which is by
 * default {@code false} meaning that local properties are to be searched last, after all
 * environment property sources.
 *
 * <p>See {@link org.springframework.core.env.ConfigurableEnvironment} and related javadocs
 * for details on manipulating environment property sources.
 *
 * @author Chris Beams
 * @author Juergen Hoeller
 * @author Sam Brannen
 * @since 3.1
 * @see org.springframework.core.env.ConfigurableEnvironment
 * @see org.springframework.beans.factory.config.PlaceholderConfigurerSupport
 * @see org.springframework.beans.factory.config.PropertyPlaceholderConfigurer
 */
public class PropertySourcesPlaceholderConfigurer extends PlaceholderConfigurerSupport implements EnvironmentAware {

	/**
	 * {@value} is the name given to the {@link PropertySource} for the set of
	 * {@linkplain #mergeProperties() merged properties} supplied to this configurer.
	 */
	public static final String LOCAL_PROPERTIES_PROPERTY_SOURCE_NAME = "localProperties";

	/**
	 * {@value} is the name given to the {@link PropertySource} that wraps the
	 * {@linkplain #setEnvironment environment} supplied to this configurer.
	 */
	public static final String ENVIRONMENT_PROPERTIES_PROPERTY_SOURCE_NAME = "environmentProperties";


	private @Nullable MutablePropertySources propertySources;

	private @Nullable PropertySources appliedPropertySources;

	private @Nullable Environment environment;


	/**
	 * Customize the set of {@link PropertySources} to be used by this configurer.
	 * <p>Setting this property indicates that environment property sources and
	 * local properties should be ignored.
	 * @see #postProcessBeanFactory
	 */
	public void setPropertySources(PropertySources propertySources) {
		this.propertySources = new MutablePropertySources(propertySources);
	}

	/**
	 * {@inheritDoc}
	 * <p>{@code PropertySources} from the given {@link Environment} will be searched
	 * when replacing ${...} placeholders.
	 * @see #setPropertySources
	 * @see #postProcessBeanFactory
	 */
	@Override
	public void setEnvironment(Environment environment) {
		this.environment = environment;
	}


	/**
	 * Processing occurs by replacing ${...} placeholders in bean definitions by resolving each
	 * against this configurer's set of {@link PropertySources}, which includes:
	 * <ul>
	 * <li>all {@linkplain org.springframework.core.env.ConfigurableEnvironment#getPropertySources
	 * environment property sources}, if an {@code Environment} {@linkplain #setEnvironment is present}
	 * <li>{@linkplain #mergeProperties merged local properties}, if {@linkplain #setLocation any}
	 * {@linkplain #setLocations have} {@linkplain #setProperties been}
	 * {@linkplain #setPropertiesArray specified}
	 * <li>any property sources set by calling {@link #setPropertySources}
	 * </ul>
	 * <p>If {@link #setPropertySources} is called, <strong>environment and local properties will be
	 * ignored</strong>. This method is designed to give the user fine-grained control over property
	 * sources, and once set, the configurer makes no assumptions about adding additional sources.
	 */
	@Override
	public void postProcessBeanFactory(ConfigurableListableBeanFactory beanFactory) throws BeansException {
		if (this.propertySources == null) {
			this.propertySources = new MutablePropertySources();
			if (this.environment != null) {
				PropertySource<?> environmentPropertySource =
						(this.environment instanceof ConfigurableEnvironment configurableEnvironment ?
							new ConfigurableEnvironmentPropertySource(configurableEnvironment) :
							new FallbackEnvironmentPropertySource(this.environment));
				this.propertySources.addLast(environmentPropertySource);
			}
			try {
				PropertySource<?> localPropertySource =
						new PropertiesPropertySource(LOCAL_PROPERTIES_PROPERTY_SOURCE_NAME, mergeProperties());
				if (this.localOverride) {
					this.propertySources.addFirst(localPropertySource);
				}
				else {
					this.propertySources.addLast(localPropertySource);
				}
			}
			catch (IOException ex) {
				throw new BeanInitializationException("Could not load properties", ex);
			}
		}

		processProperties(beanFactory, createPropertyResolver(this.propertySources));
		this.appliedPropertySources = this.propertySources;
	}

	/**
	 * Create a {@link ConfigurablePropertyResolver} for the specified property sources.
	 * <p>The default implementation creates a {@link PropertySourcesPropertyResolver}.
	 * @param propertySources the property sources to use
	 * @since 6.0.12
	 */
	protected ConfigurablePropertyResolver createPropertyResolver(MutablePropertySources propertySources){
		return new PropertySourcesPropertyResolver(propertySources);
	}

	/**
	 * Visit each bean definition in the given bean factory and attempt to replace ${...} property
	 * placeholders with values from the given properties.
	 */
	protected void processProperties(ConfigurableListableBeanFactory beanFactoryToProcess,
			ConfigurablePropertyResolver propertyResolver) throws BeansException {

		propertyResolver.setPlaceholderPrefix(this.placeholderPrefix);
		propertyResolver.setPlaceholderSuffix(this.placeholderSuffix);
		propertyResolver.setValueSeparator(this.valueSeparator);
		propertyResolver.setEscapeCharacter(this.escapeCharacter);

		StringValueResolver valueResolver = strVal -> {
			String resolved = (this.ignoreUnresolvablePlaceholders ?
					propertyResolver.resolvePlaceholders(strVal) :
					propertyResolver.resolveRequiredPlaceholders(strVal));
			if (this.trimValues) {
				resolved = resolved.trim();
			}
			return (resolved.equals(this.nullValue) ? null : resolved);
		};

		doProcessProperties(beanFactoryToProcess, valueResolver);
	}

	/**
	 * Implemented for compatibility with
	 * {@link org.springframework.beans.factory.config.PlaceholderConfigurerSupport}.
	 * @throws UnsupportedOperationException in this implementation
	 * @deprecated in favor of
	 * {@link #processProperties(ConfigurableListableBeanFactory, ConfigurablePropertyResolver)}
	 */
	@Override
	@Deprecated
	protected void processProperties(ConfigurableListableBeanFactory beanFactory, Properties props) {
		throw new UnsupportedOperationException(
				"Call processProperties(ConfigurableListableBeanFactory, ConfigurablePropertyResolver) instead");
	}

	/**
	 * Return the property sources that were actually applied during
	 * {@link #postProcessBeanFactory(ConfigurableListableBeanFactory) post-processing}.
	 * @return the property sources that were applied
	 * @throws IllegalStateException if the property sources have not yet been applied
	 * @since 4.0
	 */
	public PropertySources getAppliedPropertySources() throws IllegalStateException {
		Assert.state(this.appliedPropertySources != null, "PropertySources have not yet been applied");
		return this.appliedPropertySources;
	}


	/**
	 * Custom {@link PropertySource} that delegates to the
	 * {@link ConfigurableEnvironment#getPropertySources() PropertySources} in a
	 * {@link ConfigurableEnvironment}.
	 * @since 6.2.7
	 */
	private static class ConfigurableEnvironmentPropertySource extends PropertySource<ConfigurableEnvironment> {

		ConfigurableEnvironmentPropertySource(ConfigurableEnvironment environment) {
			super(ENVIRONMENT_PROPERTIES_PROPERTY_SOURCE_NAME, environment);
		}


		@Override
<<<<<<< HEAD
		public @Nullable Object getProperty(String name) {
			for (PropertySource<?> propertySource : this.propertySources) {
=======
		@Nullable
		public Object getProperty(String name) {
			for (PropertySource<?> propertySource : super.source.getPropertySources()) {
>>>>>>> 71355277
				Object candidate = propertySource.getProperty(name);
				if (candidate != null) {
					return candidate;
				}
			}
			return null;
		}

		@Override
		public boolean containsProperty(String name) {
			for (PropertySource<?> propertySource : super.source.getPropertySources()) {
				if (propertySource.containsProperty(name)) {
					return true;
				}
			}
			return false;
		}

		@Override
		public String toString() {
			return "ConfigurableEnvironmentPropertySource {propertySources=" + super.source.getPropertySources() + "}";
		}
	}

	/**
	 * Fallback {@link PropertySource} that delegates to a raw {@link Environment}.
	 * <p>Should never apply in a regular scenario, since the {@code Environment}
	 * in an {@code ApplicationContext} should always be a {@link ConfigurableEnvironment}.
	 * @since 6.2.7
	 */
	private static class FallbackEnvironmentPropertySource extends PropertySource<Environment> {

		FallbackEnvironmentPropertySource(Environment environment) {
			super(ENVIRONMENT_PROPERTIES_PROPERTY_SOURCE_NAME, environment);
		}


		@Override
		public @Nullable Object getProperty(String name) {
			return super.source.getProperty(name);
		}

		@Override
		public String toString() {
			return "FallbackEnvironmentPropertySource {environment=" + super.source + "}";
		}
	}

}<|MERGE_RESOLUTION|>--- conflicted
+++ resolved
@@ -231,14 +231,8 @@
 
 
 		@Override
-<<<<<<< HEAD
 		public @Nullable Object getProperty(String name) {
-			for (PropertySource<?> propertySource : this.propertySources) {
-=======
-		@Nullable
-		public Object getProperty(String name) {
 			for (PropertySource<?> propertySource : super.source.getPropertySources()) {
->>>>>>> 71355277
 				Object candidate = propertySource.getProperty(name);
 				if (candidate != null) {
 					return candidate;
