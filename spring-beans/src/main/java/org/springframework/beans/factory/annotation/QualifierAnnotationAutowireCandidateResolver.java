--- conflicted
+++ resolved
@@ -174,12 +174,14 @@
 	 * Match the given qualifier annotations against the candidate bean definition.
 	 */
 	protected boolean checkQualifiers(BeanDefinitionHolder bdHolder, Annotation[] annotationsToSearch) {
-<<<<<<< HEAD
 		boolean qualifierFound = false;
 		if (!ObjectUtils.isEmpty(annotationsToSearch)) {
 			SimpleTypeConverter typeConverter = new SimpleTypeConverter();
 			for (Annotation annotation : annotationsToSearch) {
 				Class<? extends Annotation> type = annotation.annotationType();
+				if (isPlainJavaAnnotation(type)) {
+					continue;
+				}
 				boolean checkMeta = true;
 				boolean fallbackToMeta = false;
 				if (isQualifier(type)) {
@@ -195,6 +197,9 @@
 					boolean foundMeta = false;
 					for (Annotation metaAnn : type.getAnnotations()) {
 						Class<? extends Annotation> metaType = metaAnn.annotationType();
+						if (isPlainJavaAnnotation(metaType)) {
+							continue;
+						}
 						if (isQualifier(metaType)) {
 							qualifierFound = true;
 							foundMeta = true;
@@ -204,41 +209,6 @@
 									!checkQualifier(bdHolder, metaAnn, typeConverter)) {
 								return false;
 							}
-=======
-		if (ObjectUtils.isEmpty(annotationsToSearch)) {
-			return true;
-		}
-		SimpleTypeConverter typeConverter = new SimpleTypeConverter();
-		for (Annotation annotation : annotationsToSearch) {
-			Class<? extends Annotation> type = annotation.annotationType();
-			if (isPlainJavaAnnotation(type)) {
-				continue;
-			}
-			boolean checkMeta = true;
-			boolean fallbackToMeta = false;
-			if (isQualifier(type)) {
-				if (!checkQualifier(bdHolder, annotation, typeConverter)) {
-					fallbackToMeta = true;
-				}
-				else {
-					checkMeta = false;
-				}
-			}
-			if (checkMeta) {
-				boolean foundMeta = false;
-				for (Annotation metaAnn : type.getAnnotations()) {
-					Class<? extends Annotation> metaType = metaAnn.annotationType();
-					if (isPlainJavaAnnotation(metaType)) {
-						continue;
-					}
-					if (isQualifier(metaType)) {
-						foundMeta = true;
-						// Only accept fallback match if @Qualifier annotation has a value...
-						// Otherwise, it is just a marker for a custom qualifier annotation.
-						if ((fallbackToMeta && ObjectUtils.isEmpty(AnnotationUtils.getValue(metaAnn))) ||
-								!checkQualifier(bdHolder, metaAnn, typeConverter)) {
-							return false;
->>>>>>> fde7116a
 						}
 					}
 					if (fallbackToMeta && !foundMeta) {
