/*
 * Copyright 2002-present the original author or authors.
 *
 * Licensed under the Apache License, Version 2.0 (the "License");
 * you may not use this file except in compliance with the License.
 * You may obtain a copy of the License at
 *
 *      https://www.apache.org/licenses/LICENSE-2.0
 *
 * Unless required by applicable law or agreed to in writing, software
 * distributed under the License is distributed on an "AS IS" BASIS,
 * WITHOUT WARRANTIES OR CONDITIONS OF ANY KIND, either express or implied.
 * See the License for the specific language governing permissions and
 * limitations under the License.
 */

package org.springframework.orm.hibernate5;

import org.hibernate.QueryException;
import org.jspecify.annotations.Nullable;

import org.springframework.dao.InvalidDataAccessResourceUsageException;

/**
 * Hibernate-specific subclass of InvalidDataAccessResourceUsageException,
 * thrown on invalid HQL query syntax.
 *
 * @author Juergen Hoeller
 * @since 4.2
 * @see SessionFactoryUtils#convertHibernateAccessException
 */
@SuppressWarnings("serial")
public class HibernateQueryException extends InvalidDataAccessResourceUsageException {

	public HibernateQueryException(QueryException ex) {
		super(ex.getMessage(), ex);
	}

	/**
	 * Return the HQL query string that was invalid.
	 */
<<<<<<< HEAD
	public @Nullable String getQueryString() {
		QueryException cause = (QueryException) getCause();
		return cause == null ? null : cause.getQueryString();
=======
	@Nullable
	public String getQueryString() {
		QueryException cause = (QueryException) getCause();
		return (cause != null ? cause.getQueryString() : null);
>>>>>>> b6aa6899
	}

}<|MERGE_RESOLUTION|>--- conflicted
+++ resolved
@@ -39,16 +39,9 @@
 	/**
 	 * Return the HQL query string that was invalid.
 	 */
-<<<<<<< HEAD
 	public @Nullable String getQueryString() {
 		QueryException cause = (QueryException) getCause();
-		return cause == null ? null : cause.getQueryString();
-=======
-	@Nullable
-	public String getQueryString() {
-		QueryException cause = (QueryException) getCause();
 		return (cause != null ? cause.getQueryString() : null);
->>>>>>> b6aa6899
 	}
 
 }